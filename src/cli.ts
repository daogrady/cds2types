--- conflicted
+++ resolved
@@ -1,40 +1,36 @@
-#!/usr/bin/env node
-
-import * as commander from "commander";
-
-import Program from "./program";
-
-/**
- * Main function of the program.
- *
- */
-function main() {
-    const cli = new commander.Command();
-<<<<<<< HEAD
-    cli.version("2.1.1")
-=======
-    cli.version("2.1.2")
->>>>>>> c0ec5457
-        .description(
-            "CLI to convert CDS models to Typescript interfaces and enumerations"
-        )
-        .option("-c, --cds <file.cds>", "CDS file to convert")
-        .option(
-            "-o, --output <file.ts>",
-            "Output location for the *.ts file(s)"
-        )
-        .option("-p, --prefix <I>", "Interface prefix", "")
-        .option(
-            "-j, --json",
-            "Prints the compiled JSON representation of the CDS sources"
-        )
-        .parse(process.argv);
-
-    if (!process.argv.slice(2).length) {
-        cli.outputHelp();
-    } else {
-        new Program().run(cli).catch(error => console.log("Error: ", error));
-    }
-}
-
-main();
+#!/usr/bin/env node
+
+import * as commander from "commander";
+
+import Program from "./program";
+
+/**
+ * Main function of the program.
+ *
+ */
+function main() {
+    const cli = new commander.Command();
+    cli.version("2.1.2")
+        .description(
+            "CLI to convert CDS models to Typescript interfaces and enumerations"
+        )
+        .option("-c, --cds <file.cds>", "CDS file to convert")
+        .option(
+            "-o, --output <file.ts>",
+            "Output location for the *.ts file(s)"
+        )
+        .option("-p, --prefix <I>", "Interface prefix", "")
+        .option(
+            "-j, --json",
+            "Prints the compiled JSON representation of the CDS sources"
+        )
+        .parse(process.argv);
+
+    if (!process.argv.slice(2).length) {
+        cli.outputHelp();
+    } else {
+        new Program().run(cli).catch(error => console.log("Error: ", error));
+    }
+}
+
+main();